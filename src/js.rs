// Copyright 2018 Developers of the Rand project.
//
// Licensed under the Apache License, Version 2.0 <LICENSE-APACHE or
// https://www.apache.org/licenses/LICENSE-2.0> or the MIT license
// <LICENSE-MIT or https://opensource.org/licenses/MIT>, at your
// option. This file may not be copied, modified, or distributed
// except according to those terms.
use crate::{util::raw_chunks, Error};

extern crate std;
use std::thread_local;

use js_sys::{global, Function, Uint8Array};
use wasm_bindgen::{prelude::wasm_bindgen, JsCast, JsValue};

// Size of our temporary Uint8Array buffer used with WebCrypto methods
// Maximum is 65536 bytes see https://developer.mozilla.org/en-US/docs/Web/API/Crypto/getRandomValues
const WEB_CRYPTO_BUFFER_SIZE: usize = 256;

enum RngSource {
    Node(NodeCrypto),
    Web(WebCrypto, Uint8Array),
}

// JsValues are always per-thread, so we initialize RngSource for each thread.
//   See: https://github.com/rustwasm/wasm-bindgen/pull/955
thread_local!(
    static RNG_SOURCE: Result<RngSource, Error> = getrandom_init();
);

pub(crate) unsafe fn getrandom_inner(dst: *mut u8, len: usize) -> Result<(), Error> {
    RNG_SOURCE.with(|result| {
        let source = result.as_ref().map_err(|&e| e)?;

        match source {
            RngSource::Node(n) => {
                // We have to create a slice to pass it to the Node function.
                // Since `dst` may be uninitialized, we have to initialize it first.
                core::ptr::write_bytes(dst, 0, len);
                let dst = core::slice::from_raw_parts_mut(dst, len);
                n.random_fill_sync(dst)
                    .map_err(|_| Error::NODE_RANDOM_FILL_SYNC)
            }
            RngSource::Web(crypto, buf) => {
                // getRandomValues does not work with all types of WASM memory,
                // so we initially write to browser memory to avoid exceptions.
<<<<<<< HEAD
                raw_chunks(dst, len, BROWSER_CRYPTO_BUFFER_SIZE, |cdst, clen| {
=======
                for chunk in dest.chunks_mut(WEB_CRYPTO_BUFFER_SIZE) {
>>>>>>> cfdad53d
                    // The chunk can be smaller than buf's length, so we call to
                    // JS to create a smaller view of buf without allocation.
                    let sub_buf = buf.subarray(0, clen as u32);
                    crypto
                        .get_random_values(&sub_buf)
                        .map_err(|_| Error::WEB_GET_RANDOM_VALUES)?;
                    sub_buf.raw_copy_to_ptr(cdst);
                    Ok(())
                })
            }
        }
    })
}

fn getrandom_init() -> Result<RngSource, Error> {
    let global: Global = global().unchecked_into();

    // Get the Web Crypto interface if we are in a browser, Web Worker, Deno,
    // or another environment that supports the Web Cryptography API. This
    // also allows for user-provided polyfills in unsupported environments.
    let crypto = match global.crypto() {
        // Standard Web Crypto interface
        c if c.is_object() => c,
        // Node.js CommonJS Crypto module
        _ if is_node(&global) => {
            // If module.require isn't a valid function, we are in an ES module.
            match Module::require_fn().and_then(JsCast::dyn_into::<Function>) {
                Ok(require_fn) => match require_fn.call1(&global, &JsValue::from_str("crypto")) {
                    Ok(n) => return Ok(RngSource::Node(n.unchecked_into())),
                    Err(_) => return Err(Error::NODE_CRYPTO),
                },
                Err(_) => return Err(Error::NODE_ES_MODULE),
            }
        }
        // IE 11 Workaround
        _ => match global.ms_crypto() {
            c if c.is_object() => c,
            _ => return Err(Error::WEB_CRYPTO),
        },
    };

    let buf = Uint8Array::new_with_length(WEB_CRYPTO_BUFFER_SIZE as u32);
    Ok(RngSource::Web(crypto, buf))
}

// Taken from https://www.npmjs.com/package/browser-or-node
fn is_node(global: &Global) -> bool {
    let process = global.process();
    if process.is_object() {
        let versions = process.versions();
        if versions.is_object() {
            return versions.node().is_string();
        }
    }
    false
}

#[wasm_bindgen]
extern "C" {
    // Return type of js_sys::global()
    type Global;

    // Web Crypto API: Crypto interface (https://www.w3.org/TR/WebCryptoAPI/)
    type WebCrypto;
    // Getters for the WebCrypto API
    #[wasm_bindgen(method, getter)]
    fn crypto(this: &Global) -> WebCrypto;
    #[wasm_bindgen(method, getter, js_name = msCrypto)]
    fn ms_crypto(this: &Global) -> WebCrypto;
    // Crypto.getRandomValues()
    #[wasm_bindgen(method, js_name = getRandomValues, catch)]
    fn get_random_values(this: &WebCrypto, buf: &Uint8Array) -> Result<(), JsValue>;

    // Node JS crypto module (https://nodejs.org/api/crypto.html)
    type NodeCrypto;
    // crypto.randomFillSync()
    #[wasm_bindgen(method, js_name = randomFillSync, catch)]
    fn random_fill_sync(this: &NodeCrypto, buf: &mut [u8]) -> Result<(), JsValue>;

    // Ideally, we would just use `fn require(s: &str)` here. However, doing
    // this causes a Webpack warning. So we instead return the function itself
    // and manually invoke it using call1. This also lets us to check that the
    // function actually exists, allowing for better error messages. See:
    //   https://github.com/rust-random/getrandom/issues/224
    //   https://github.com/rust-random/getrandom/issues/256
    type Module;
    #[wasm_bindgen(getter, static_method_of = Module, js_class = module, js_name = require, catch)]
    fn require_fn() -> Result<JsValue, JsValue>;

    // Node JS process Object (https://nodejs.org/api/process.html)
    #[wasm_bindgen(method, getter)]
    fn process(this: &Global) -> Process;
    type Process;
    #[wasm_bindgen(method, getter)]
    fn versions(this: &Process) -> Versions;
    type Versions;
    #[wasm_bindgen(method, getter)]
    fn node(this: &Versions) -> JsValue;
}<|MERGE_RESOLUTION|>--- conflicted
+++ resolved
@@ -44,11 +44,7 @@
             RngSource::Web(crypto, buf) => {
                 // getRandomValues does not work with all types of WASM memory,
                 // so we initially write to browser memory to avoid exceptions.
-<<<<<<< HEAD
-                raw_chunks(dst, len, BROWSER_CRYPTO_BUFFER_SIZE, |cdst, clen| {
-=======
-                for chunk in dest.chunks_mut(WEB_CRYPTO_BUFFER_SIZE) {
->>>>>>> cfdad53d
+                raw_chunks(dst, len, WEB_CRYPTO_BUFFER_SIZE, |cdst, clen| {
                     // The chunk can be smaller than buf's length, so we call to
                     // JS to create a smaller view of buf without allocation.
                     let sub_buf = buf.subarray(0, clen as u32);
