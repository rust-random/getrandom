// Copyright 2019 Developers of the Rand project.
//
// Licensed under the Apache License, Version 2.0 <LICENSE-APACHE or
// https://www.apache.org/licenses/LICENSE-2.0> or the MIT license
// <LICENSE-MIT or https://opensource.org/licenses/MIT>, at your
// option. This file may not be copied, modified, or distributed
// except according to those terms.

//! Interface to the random number generator of the operating system.
//!
//! # Platform sources
//!
//! | OS               | interface
//! |------------------|---------------------------------------------------------
//! | Linux, Android   | [`getrandom`][1] system call if available, otherwise [`/dev/urandom`][2] after reading from `/dev/random` once
//! | Windows          | [`RtlGenRandom`][3]
//! | macOS, iOS       | [`SecRandomCopyBytes`][4]
//! | FreeBSD          | [`kern.arandom`][5]
//! | OpenBSD, Bitrig  | [`getentropy`][6]
//! | NetBSD           | [`/dev/urandom`][7] after reading from `/dev/random` once
//! | Dragonfly BSD    | [`/dev/random`][8]
//! | Solaris, illumos | [`getrandom`][9] system call if available, otherwise [`/dev/random`][10]
//! | Fuchsia OS       | [`cprng_draw`][11]
//! | Redox            | [`rand:`][12]
//! | CloudABI         | [`random_get`][13]
//! | Haiku            | `/dev/random` (identical to `/dev/urandom`)
//! | SGX              | RDRAND
//! | Web browsers     | [`Crypto.getRandomValues`][14] (see [Support for WebAssembly and ams.js][14])
//! | Node.js          | [`crypto.randomBytes`][15] (see [Support for WebAssembly and ams.js][16])
//! | WASI             | [`__wasi_random_get`][17]
//!
//! Getrandom doesn't have a blanket implementation for all Unix-like operating
//! systems that reads from `/dev/urandom`. This ensures all supported operating
//! systems are using the recommended interface and respect maximum buffer
//! sizes.
//!
//! ## Support for WebAssembly and ams.js
//!
//! The three Emscripten targets `asmjs-unknown-emscripten`,
//! `wasm32-unknown-emscripten` and `wasm32-experimental-emscripten` use
//! Emscripten's emulation of `/dev/random` on web browsers and Node.js.
//!
//! The bare WASM target `wasm32-unknown-unknown` tries to call the javascript
//! methods directly, using either `stdweb` or `wasm-bindgen` depending on what
//! features are activated for this crate. Note that if both features are
//! enabled `wasm-bindgen` will be used. If neither feature is enabled,
//! `getrandom` will always fail.
//! 
//! The WASI target `wasm32-wasi` uses the `__wasi_random_get` function defined
//! by the WASI standard.
//! 
//!
//! ## Early boot
//!
//! It is possible that early in the boot process the OS hasn't had enough time
//! yet to collect entropy to securely seed its RNG, especially on virtual
//! machines.
//!
//! Some operating systems always block the thread until the RNG is securely
//! seeded. This can take anywhere from a few seconds to more than a minute.
//! Others make a best effort to use a seed from before the shutdown and don't
//! document much.
//!
//! A few, Linux, NetBSD and Solaris, offer a choice between blocking and
//! getting an error; in these cases we always choose to block.
//!
//! On Linux (when the `genrandom` system call is not available) and on NetBSD
//! reading from `/dev/urandom` never blocks, even when the OS hasn't collected
//! enough entropy yet. To avoid returning low-entropy bytes, we first read from
//! `/dev/random` and only switch to `/dev/urandom` once this has succeeded.
//!
//! # Error handling
//!
//! We always choose failure over returning insecure "random" bytes. In general,
//! on supported platforms, failure is highly unlikely, though not impossible.
//! If an error does occur, then it is likely that it will occur on every call to
//! `getrandom`, hence after the first successful call one can be reasonably
//! confident that no errors will occur.
//!
//! On unsupported platforms, `getrandom` always fails with [`Error::UNAVAILABLE`].
//!
//! ## Error codes
//! The crate uses the following custom error codes:
//! - `0x57f4c500` (dec: 1475659008) - an unknown error. Constant:
//! [`Error::UNKNOWN`]
//! - `0x57f4c501` (dec: 1475659009) - no generator is available. Constant:
//! [`Error::UNAVAILABLE`]
//! - `0x57f4c580` (dec: 1475659136) - `self.crypto` is undefined,
//! `wasm-bindgen` specific error.
//! - `0x57f4c581` (dec: 1475659137) - `crypto.getRandomValues` is undefined,
//! `wasm-bindgen` specific error.
//!
//! These codes are provided for reference only and should not be matched upon
//! (but you can match on `Error` constants). The codes may change in future and
//! such change will not be considered a breaking one.
//!
//! Other error codes will originate from an underlying system. In case if such
//! error is encountered, please consult with your system documentation.
//!
//! [1]: http://man7.org/linux/man-pages/man2/getrandom.2.html
//! [2]: http://man7.org/linux/man-pages/man4/urandom.4.html
//! [3]: https://msdn.microsoft.com/en-us/library/windows/desktop/aa387694.aspx
//! [4]: https://developer.apple.com/documentation/security/1399291-secrandomcopybytes?language=objc
//! [5]: https://www.freebsd.org/cgi/man.cgi?query=random&sektion=4
//! [6]: https://man.openbsd.org/getentropy.2
//! [7]: http://netbsd.gw.com/cgi-bin/man-cgi?random+4+NetBSD-current
//! [8]: https://leaf.dragonflybsd.org/cgi/web-man?command=random&section=4
//! [9]: https://docs.oracle.com/cd/E88353_01/html/E37841/getrandom-2.html
//! [10]: https://docs.oracle.com/cd/E86824_01/html/E54777/random-7d.html
//! [11]: https://fuchsia.googlesource.com/zircon/+/HEAD/docs/syscalls/cprng_draw.md
//! [12]: https://github.com/redox-os/randd/blob/master/src/main.rs
//! [13]: https://github.com/NuxiNL/cloudabi/blob/v0.20/cloudabi.txt#L1826
//! [14]: https://www.w3.org/TR/WebCryptoAPI/#Crypto-method-getRandomValues
//! [15]: https://nodejs.org/api/crypto.html#crypto_crypto_randombytes_size_callback
//! [16]: #support-for-webassembly-and-amsjs
//! [17]: https://github.com/CraneStation/wasmtime/blob/master/docs/WASI-api.md#__wasi_random_get

#![doc(html_logo_url = "https://www.rust-lang.org/logos/rust-logo-128x128-blk.png",
       html_favicon_url = "https://www.rust-lang.org/favicon.ico",
       html_root_url = "https://rust-random.github.io/rand/")]
#![no_std]
#![cfg_attr(feature = "stdweb", recursion_limit="128")]

#[cfg(feature = "log")]
#[macro_use]
extern crate log;
#[cfg(not(feature = "log"))]
#[allow(unused)]
macro_rules! error { ($($x:tt)*) => () }

// temp fix for stdweb
#[cfg(target_arch = "wasm32")]
extern crate std;

<<<<<<< HEAD
=======
#[cfg(any(
    target_os = "android",
    target_os = "netbsd",
    target_os = "solaris",
    target_os = "illumos",
    target_os = "redox",
    target_os = "dragonfly",
    target_os = "haiku",
    target_os = "linux",
    all(
        target_arch = "wasm32", 
        not(target_os = "wasi")
    ),
))]
mod utils;
>>>>>>> 0a188579
mod error;
pub use crate::error::Error;

// System-specific implementations.
//
// These should all provide getrandom_inner with the same signature as getrandom.

macro_rules! mod_use {
    ($cond:meta, $module:ident) => {
        #[$cond]
        mod $module;
        #[$cond]
        use crate::$module::{getrandom_inner, error_msg_inner};
    }
}

#[cfg(any(
    feature = "std",
    windows, unix,
    target_os = "cloudabi",
    target_os = "redox",
    target_arch = "wasm32",
))]
mod error_impls;

mod_use!(cfg(target_os = "android"), linux_android);
mod_use!(cfg(target_os = "bitrig"), openbsd_bitrig);
mod_use!(cfg(target_os = "cloudabi"), cloudabi);
mod_use!(cfg(target_os = "dragonfly"), use_file);
mod_use!(cfg(target_os = "emscripten"), use_file);
mod_use!(cfg(target_os = "freebsd"), freebsd);
mod_use!(cfg(target_os = "fuchsia"), fuchsia);
mod_use!(cfg(target_os = "haiku"), use_file);
mod_use!(cfg(target_os = "ios"), macos);
mod_use!(cfg(target_os = "linux"), linux_android);
mod_use!(cfg(target_os = "macos"), macos);
mod_use!(cfg(target_os = "netbsd"), use_file);
mod_use!(cfg(target_os = "openbsd"), openbsd_bitrig);
mod_use!(cfg(target_os = "redox"), use_file);
mod_use!(cfg(target_os = "solaris"), solaris_illumos);
mod_use!(cfg(target_os = "illumos"), solaris_illumos);
mod_use!(cfg(windows), windows);
mod_use!(cfg(target_env = "sgx"), sgx);
mod_use!(cfg(target_os = "wasi"), wasi);

mod_use!(
    cfg(all(
        target_arch = "wasm32",
        not(target_os = "emscripten"),
        not(target_os = "wasi"),
        feature = "wasm-bindgen"
    )),
    wasm32_bindgen
);

mod_use!(
    cfg(all(
        target_arch = "wasm32",
        not(target_os = "emscripten"),
        not(target_os = "wasi"),
        not(feature = "wasm-bindgen"),
        feature = "stdweb",
    )),
    wasm32_stdweb
);

mod_use!(
    cfg(not(any(
        target_os = "android",
        target_os = "bitrig",
        target_os = "cloudabi",
        target_os = "dragonfly",
        target_os = "emscripten",
        target_os = "freebsd",
        target_os = "fuchsia",
        target_os = "haiku",
        target_os = "illumos",
        target_os = "ios",
        target_os = "linux",
        target_os = "macos",
        target_os = "netbsd",
        target_os = "openbsd",
        target_os = "redox",
        target_os = "solaris",
        target_env = "sgx",
        windows,
        all(
            target_arch = "wasm32",
            any(
                target_os = "emscripten",
                target_os = "wasi",
                feature = "wasm-bindgen",
                feature = "stdweb",
            ),
        ),
    ))),
    dummy
);


/// Fill `dest` with random bytes from the system's preferred random number
/// source.
///
/// This function returns an error on any failure, including partial reads. We
/// make no guarantees regarding the contents of `dest` on error.
///
/// Blocking is possible, at least during early boot; see module documentation.
///
/// In general, `getrandom` will be fast enough for interactive usage, though
/// significantly slower than a user-space CSPRNG; for the latter consider
/// [`rand::thread_rng`](https://docs.rs/rand/*/rand/fn.thread_rng.html).
pub fn getrandom(dest: &mut [u8]) -> Result<(), error::Error> {
    getrandom_inner(dest)
}<|MERGE_RESOLUTION|>--- conflicted
+++ resolved
@@ -132,24 +132,6 @@
 #[cfg(target_arch = "wasm32")]
 extern crate std;
 
-<<<<<<< HEAD
-=======
-#[cfg(any(
-    target_os = "android",
-    target_os = "netbsd",
-    target_os = "solaris",
-    target_os = "illumos",
-    target_os = "redox",
-    target_os = "dragonfly",
-    target_os = "haiku",
-    target_os = "linux",
-    all(
-        target_arch = "wasm32", 
-        not(target_os = "wasi")
-    ),
-))]
-mod utils;
->>>>>>> 0a188579
 mod error;
 pub use crate::error::Error;
 
