// Copyright 2019 Developers of the Rand project.
//
// Licensed under the Apache License, Version 2.0 <LICENSE-APACHE or
// https://www.apache.org/licenses/LICENSE-2.0> or the MIT license
// <LICENSE-MIT or https://opensource.org/licenses/MIT>, at your
// option. This file may not be copied, modified, or distributed
// except according to those terms.

//! Interface to the random number generator of the operating system.
//!
//! # Platform sources
//!
//! | OS               | interface
//! |------------------|---------------------------------------------------------
//! | Linux, Android   | [`getrandom`][1] system call if available, otherwise [`/dev/urandom`][2] after successfully polling `/dev/random`
//! | Windows          | [`RtlGenRandom`][3]
//! | macOS            | [`getentropy()`][19] if available, otherwise [`/dev/random`][20] (identical to `/dev/urandom`)
//! | iOS              | [`SecRandomCopyBytes`][4]
//! | FreeBSD          | [`getrandom()`][21] if available, otherwise [`kern.arandom`][5]
//! | OpenBSD          | [`getentropy`][6]
//! | NetBSD           | [`kern.arandom`][7]
//! | Dragonfly BSD    | [`/dev/random`][8]
//! | Solaris, illumos | [`getrandom`][9] system call if available, otherwise [`/dev/random`][10]
//! | Fuchsia OS       | [`cprng_draw`][11]
//! | Redox            | [`rand:`][12]
//! | CloudABI         | [`cloudabi_sys_random_get`][13]
//! | Haiku            | `/dev/random` (identical to `/dev/urandom`)
//! | L4RE, SGX, UEFI  | [RDRAND][18]
//! | Hermit           | [RDRAND][18] as [`sys_rand`][22] is currently broken.
//! | VxWorks          | `randABytes` after checking entropy pool initialization with `randSecure`
//! | Web browsers     | [`Crypto.getRandomValues`][14] (see [Support for WebAssembly and asm.js][16])
//! | Node.js          | [`crypto.randomBytes`][15] (see [Support for WebAssembly and asm.js][16])
//! | WASI             | [`__wasi_random_get`][17]
//!
//! Getrandom doesn't have a blanket implementation for all Unix-like operating
//! systems that reads from `/dev/urandom`. This ensures all supported operating
//! systems are using the recommended interface and respect maximum buffer
//! sizes.
//!
//! ## Unsupported targets
//!
//! By default, compiling `getrandom` for an unsupported target will result in
//! a compilation error. If you want to build an application which uses `getrandom`
//! for such target, you can either:
//! - Use [`[replace]`][replace] or [`[patch]`][patch] section in your `Cargo.toml`
//! to switch to a custom implementation with a support of your target.
//!
//! [replace]: https://doc.rust-lang.org/cargo/reference/manifest.html#the-replace-section
//! [patch]: https://doc.rust-lang.org/cargo/reference/manifest.html#the-patch-section
//!
//! ## Support for WebAssembly and asm.js
//!
//! Getrandom supports all of Rust's current `wasm32` targets, and it works with
//! both Node.js and web browsers. The three Emscripten targets
//! `asmjs-unknown-emscripten`, `wasm32-unknown-emscripten`, and
//! `wasm32-experimental-emscripten` use Emscripten's `/dev/random` emulation.
//! The WASI target `wasm32-wasi` uses the [`__wasi_random_get`][17] function
//! defined by the WASI standard.
//!
//! Getrandom also supports `wasm32-unknown-unknown` by directly calling
//! JavaScript methods. Rust currently has two ways to do this: [bindgen] and
//! [stdweb]. Getrandom supports using either one by enabling the
//! `wasm-bindgen` or `stdweb` crate features. Note that if both features are
//! enabled, `wasm-bindgen` will be used. If neither feature is enabled, calls
//! to `getrandom` will always fail at runtime.
//!
//! [bindgen]: https://github.com/rust-lang/rust-bindgen
//! [stdweb]: https://github.com/koute/stdweb
//!
//! ## Early boot
//!
//! It is possible that early in the boot process the OS hasn't had enough time
//! yet to collect entropy to securely seed its RNG, especially on virtual
//! machines.
//!
//! Some operating systems always block the thread until the RNG is securely
//! seeded. This can take anywhere from a few seconds to more than a minute.
//! Others make a best effort to use a seed from before the shutdown and don't
//! document much.
//!
//! A few, Linux, NetBSD and Solaris, offer a choice between blocking and
//! getting an error; in these cases we always choose to block.
//!
//! On Linux (when the `getrandom` system call is not available) and on NetBSD
//! reading from `/dev/urandom` never blocks, even when the OS hasn't collected
//! enough entropy yet. To avoid returning low-entropy bytes, we first read from
//! `/dev/random` and only switch to `/dev/urandom` once this has succeeded.
//!
//! # Error handling
//!
//! We always choose failure over returning insecure "random" bytes. In general,
//! on supported platforms, failure is highly unlikely, though not impossible.
//! If an error does occur, then it is likely that it will occur on every call to
//! `getrandom`, hence after the first successful call one can be reasonably
//! confident that no errors will occur.
//!
//! On unsupported platforms, `getrandom` always fails. See the [`Error`] type
//! for more information on what data is returned on failure.
//!
//! [1]: http://man7.org/linux/man-pages/man2/getrandom.2.html
//! [2]: http://man7.org/linux/man-pages/man4/urandom.4.html
//! [3]: https://docs.microsoft.com/en-us/windows/desktop/api/ntsecapi/nf-ntsecapi-rtlgenrandom
//! [4]: https://developer.apple.com/documentation/security/1399291-secrandomcopybytes?language=objc
//! [5]: https://www.freebsd.org/cgi/man.cgi?query=random&sektion=4
//! [6]: https://man.openbsd.org/getentropy.2
//! [7]: https://netbsd.gw.com/cgi-bin/man-cgi?sysctl+7+NetBSD-8.0
//! [8]: https://leaf.dragonflybsd.org/cgi/web-man?command=random&section=4
//! [9]: https://docs.oracle.com/cd/E88353_01/html/E37841/getrandom-2.html
//! [10]: https://docs.oracle.com/cd/E86824_01/html/E54777/random-7d.html
//! [11]: https://fuchsia.dev/fuchsia-src/zircon/syscalls/cprng_draw
//! [12]: https://github.com/redox-os/randd/blob/master/src/main.rs
//! [13]: https://github.com/nuxinl/cloudabi#random_get
//! [14]: https://www.w3.org/TR/WebCryptoAPI/#Crypto-method-getRandomValues
//! [15]: https://nodejs.org/api/crypto.html#crypto_crypto_randombytes_size_callback
//! [16]: #support-for-webassembly-and-asmjs
//! [17]: https://github.com/WebAssembly/WASI/blob/master/design/WASI-core.md#__wasi_random_get
//! [18]: https://software.intel.com/en-us/articles/intel-digital-random-number-generator-drng-software-implementation-guide
//! [19]: https://www.unix.com/man-page/mojave/2/getentropy/
//! [20]: https://www.unix.com/man-page/mojave/4/random/
//! [21]: https://www.freebsd.org/cgi/man.cgi?query=getrandom&manpath=FreeBSD+12.0-stable
//! [22]: https://github.com/hermitcore/libhermit-rs/blob/09c38b0371cee6f56a541400ba453e319e43db53/src/syscalls/random.rs#L21

#![doc(
    html_logo_url = "https://www.rust-lang.org/logos/rust-logo-128x128-blk.png",
    html_favicon_url = "https://www.rust-lang.org/favicon.ico",
    html_root_url = "https://rust-random.github.io/rand/"
)]
#![no_std]
#![cfg_attr(feature = "stdweb", recursion_limit = "128")]
#![warn(rust_2018_idioms, unused_lifetimes, missing_docs)]

#[macro_use]
extern crate cfg_if;

cfg_if! {
    if #[cfg(feature = "log")] {
        #[allow(unused)]
        #[macro_use]
        extern crate log;
    } else {
        #[allow(unused)]
        macro_rules! error {
            ($($x:tt)*) => {};
        }
        #[allow(unused)]
        macro_rules! warn {
            ($($x:tt)*) => {};
        }
        #[allow(unused)]
        macro_rules! info {
            ($($x:tt)*) => {};
        }
    }
}

mod error;
pub use crate::error::Error;

#[allow(dead_code)]
mod util;

<<<<<<< HEAD
#[cfg(all(
    unix,
    not(any(
        target_os = "ios",
        target_os = "fuchsia",
        target_os = "hermit",
        target_os = "l4re"
    ))
))]
#[allow(dead_code)]
mod util_libc;

#[cfg(feature = "std")]
mod error_impls;
=======
#[cfg(target_os = "vxworks")]
#[allow(dead_code)]
mod util_libc;

cfg_if! {
    // Unlike the other Unix, Fuchsia and iOS don't use the libc to make any calls.
    if #[cfg(any(target_os = "android", target_os = "dragonfly", target_os = "emscripten",
                 target_os = "freebsd", target_os = "haiku",     target_os = "illumos",
                 target_os = "linux",   target_os = "macos",     target_os = "netbsd",
                 target_os = "openbsd", target_os = "redox",     target_os = "solaris"))] {
        #[allow(dead_code)]
        mod util_libc;
        // Keep std-only trait definitions for backwards compatibility
        mod error_impls;
    } else if #[cfg(feature = "std")] {
        mod error_impls;
    }
}
>>>>>>> 81bd43e5

// These targets read from a file as a fallback method.
#[cfg(any(
    target_os = "android",
    target_os = "linux",
    target_os = "macos",
    target_os = "solaris",
    target_os = "illumos",
))]
mod use_file;

// System-specific implementations.
//
// These should all provide getrandom_inner with the same signature as getrandom.
cfg_if! {
    if #[cfg(target_os = "android")] {
        #[path = "linux_android.rs"] mod imp;
    } else if #[cfg(target_os = "cloudabi")] {
        #[path = "cloudabi.rs"] mod imp;
    } else if #[cfg(target_os = "dragonfly")] {
        #[path = "use_file.rs"] mod imp;
    } else if #[cfg(target_os = "emscripten")] {
        #[path = "use_file.rs"] mod imp;
    } else if #[cfg(target_os = "freebsd")] {
        #[path = "bsd_arandom.rs"] mod imp;
    } else if #[cfg(target_os = "fuchsia")] {
        #[path = "fuchsia.rs"] mod imp;
    } else if #[cfg(target_os = "haiku")] {
        #[path = "use_file.rs"] mod imp;
    } else if #[cfg(target_os = "illumos")] {
        #[path = "solaris_illumos.rs"] mod imp;
    } else if #[cfg(target_os = "ios")] {
        #[path = "ios.rs"] mod imp;
    } else if #[cfg(target_os = "linux")] {
        #[path = "linux_android.rs"] mod imp;
    } else if #[cfg(target_os = "macos")] {
        #[path = "macos.rs"] mod imp;
    } else if #[cfg(target_os = "netbsd")] {
        #[path = "bsd_arandom.rs"] mod imp;
    } else if #[cfg(target_os = "openbsd")] {
        #[path = "openbsd.rs"] mod imp;
    } else if #[cfg(target_os = "redox")] {
        #[path = "use_file.rs"] mod imp;
    } else if #[cfg(target_os = "solaris")] {
        #[path = "solaris_illumos.rs"] mod imp;
    } else if #[cfg(target_os = "wasi")] {
        #[path = "wasi.rs"] mod imp;
    } else if #[cfg(target_os = "vxworks")] {
        #[path = "vxworks.rs"] mod imp;
    } else if #[cfg(all(windows, getrandom_uwp))] {
        #[path = "windows_uwp.rs"] mod imp;
    } else if #[cfg(windows)] {
        #[path = "windows.rs"] mod imp;
    } else if #[cfg(all(target_arch = "x86_64", any(
                  target_os = "hermit",
                  target_os = "l4re",
                  target_os = "uefi",
                  target_env = "sgx",
              )))] {
        #[path = "rdrand.rs"] mod imp;
    } else if #[cfg(all(target_arch = "wasm32", target_os = "unknown"))] {
        cfg_if! {
            if #[cfg(feature = "wasm-bindgen")] {
                #[path = "wasm32_bindgen.rs"] mod imp;
            } else if #[cfg(feature = "stdweb")] {
                #[path = "wasm32_stdweb.rs"] mod imp;
            } else {
                compile_error!("\
                    Enable crate features to use the wasm32-unknown-unknown target, see: \
                    https://docs.rs/getrandom/#support-for-webassembly-and-asmjs\
                ");
            }
        }
    } else {
        compile_error!("\
            target is not supported, for more information see: \
            https://docs.rs/getrandom/#unsupported-targets\
        ");
    }
}

/// Fill `dest` with random bytes from the system's preferred random number
/// source.
///
/// This function returns an error on any failure, including partial reads. We
/// make no guarantees regarding the contents of `dest` on error. If `dest` is
/// empty, `getrandom` immediately returns success, making no calls to the
/// underlying operating system.
///
/// Blocking is possible, at least during early boot; see module documentation.
///
/// In general, `getrandom` will be fast enough for interactive usage, though
/// significantly slower than a user-space CSPRNG; for the latter consider
/// [`rand::thread_rng`](https://docs.rs/rand/*/rand/fn.thread_rng.html).
pub fn getrandom(dest: &mut [u8]) -> Result<(), error::Error> {
    if dest.is_empty() {
        return Ok(());
    }
    imp::getrandom_inner(dest)
}<|MERGE_RESOLUTION|>--- conflicted
+++ resolved
@@ -159,7 +159,6 @@
 #[allow(dead_code)]
 mod util;
 
-<<<<<<< HEAD
 #[cfg(all(
     unix,
     not(any(
@@ -174,26 +173,6 @@
 
 #[cfg(feature = "std")]
 mod error_impls;
-=======
-#[cfg(target_os = "vxworks")]
-#[allow(dead_code)]
-mod util_libc;
-
-cfg_if! {
-    // Unlike the other Unix, Fuchsia and iOS don't use the libc to make any calls.
-    if #[cfg(any(target_os = "android", target_os = "dragonfly", target_os = "emscripten",
-                 target_os = "freebsd", target_os = "haiku",     target_os = "illumos",
-                 target_os = "linux",   target_os = "macos",     target_os = "netbsd",
-                 target_os = "openbsd", target_os = "redox",     target_os = "solaris"))] {
-        #[allow(dead_code)]
-        mod util_libc;
-        // Keep std-only trait definitions for backwards compatibility
-        mod error_impls;
-    } else if #[cfg(feature = "std")] {
-        mod error_impls;
-    }
-}
->>>>>>> 81bd43e5
 
 // These targets read from a file as a fallback method.
 #[cfg(any(
