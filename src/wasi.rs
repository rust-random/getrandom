// Copyright 2018 Developers of the Rand project.
//
// Licensed under the Apache License, Version 2.0 <LICENSE-APACHE or
// https://www.apache.org/licenses/LICENSE-2.0> or the MIT license
// <LICENSE-MIT or https://opensource.org/licenses/MIT>, at your
// option. This file may not be copied, modified, or distributed
// except according to those terms.

//! Implementation for WASI
use crate::Error;
use core::num::NonZeroU32;
use wasi::wasi_unstable::random_get;

pub fn getrandom_inner(dest: &mut [u8]) -> Result<(), Error> {
    let ret = random_get(dest);
    if let Some(code) = NonZeroU32::new(ret as u32) {
<<<<<<< HEAD
        error!("WASI: random_get failed with return value {}", code);
=======
        error!("WASI: __wasi_random_get: failed with {}", ret);
>>>>>>> 00c3cff1
        Err(Error::from(code))
    } else {
        Ok(()) // Zero means success for WASI
    }
}<|MERGE_RESOLUTION|>--- conflicted
+++ resolved
@@ -14,11 +14,7 @@
 pub fn getrandom_inner(dest: &mut [u8]) -> Result<(), Error> {
     let ret = random_get(dest);
     if let Some(code) = NonZeroU32::new(ret as u32) {
-<<<<<<< HEAD
         error!("WASI: random_get failed with return value {}", code);
-=======
-        error!("WASI: __wasi_random_get: failed with {}", ret);
->>>>>>> 00c3cff1
         Err(Error::from(code))
     } else {
         Ok(()) // Zero means success for WASI
