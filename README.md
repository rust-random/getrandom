# getrandom: system's random number generator

[![Build Status]][GitHub Actions]
[![Crate]][crates.io]
[![Documentation]][docs.rs]
[![Dependency Status]][deps.rs]
[![Downloads]][crates.io]
[![License]][LICENSE-MIT]

`getrandom` is a Rust library for retrieving random data from (operating) system sources.

It is assumed that the system always provides high-quality, cryptographically secure random
data, ideally backed by hardware entropy sources. This crate derives its name from
the Linux `getrandom` syscall but is cross-platform, roughly supporting the same set
of platforms as Rust's `std` library.

This is a low-level API. Most users should prefer using a higher-level random-number
library like [`rand`].

[`rand`]: https://crates.io/crates/rand

## Usage

Add the `getrandom` dependency to your `Cargo.toml` file:

```toml
[dependencies]
getrandom = "0.3"
```

Then invoke the `fill` function on a byte buffer to fill it with random data:

```rust
fn get_random_u128() -> Result<u128, getrandom::Error> {
    let mut buf = [0u8; 16];
    getrandom::fill(&mut buf)?;
    Ok(u128::from_ne_bytes(buf))
}
```

## Supported targets

| Target             | Target Triple      | Implementation
| ------------------ | ------------------ | --------------
| Linux, Android     | `*‑linux‑*`        | [`getrandom`][1] system call if available, otherwise [`/dev/urandom`][2] after successfully polling `/dev/random`
| Windows 10+        | `*‑windows‑*`      | [`ProcessPrng`]
| Windows 7, 8       | `*-win7‑windows‑*` | [`RtlGenRandom`]
| macOS              | `*‑apple‑darwin`   | [`getentropy`][3]
| iOS, tvOS, watchOS | `*‑apple‑{ios,tvos,watchos}` | [`CCRandomGenerateBytes`]
| FreeBSD            | `*‑freebsd`        | [`getrandom`][5]
| OpenBSD            | `*‑openbsd`        | [`getentropy`][7]
| NetBSD             | `*‑netbsd`         | [`getrandom`][16] if available, otherwise [`kern.arandom`][8]
| Dragonfly BSD      | `*‑dragonfly`      | [`getrandom`][9]
| Solaris            | `*‑solaris`        | [`getrandom`][11] with `GRND_RANDOM`
| illumos            | `*‑illumos`        | [`getrandom`][12]
| Fuchsia OS         | `*‑fuchsia`        | [`cprng_draw`]
| Redox              | `*‑redox`          | `/dev/urandom`
| Haiku              | `*‑haiku`          | `/dev/urandom` (identical to `/dev/random`)
| Hermit             | `*-hermit`         | [`sys_read_entropy`]
| Hurd               | `*-hurd-*`         | [`getrandom`][17]
| SGX                | `x86_64‑*‑sgx`     | [`RDRAND`]
| VxWorks            | `*‑wrs‑vxworks‑*`  | `randABytes` after checking entropy pool initialization with `randSecure`
| Emscripten         | `*‑emscripten`     | [`getentropy`][13]
| WASI 0.1           | `wasm32‑wasip1`    | [`random_get`]
| WASI 0.2           | `wasm32‑wasip2`    | [`get-random-u64`]
| SOLID              | `*-kmc-solid_*`    | `SOLID_RNG_SampleRandomBytes`
| Nintendo 3DS       | `*-nintendo-3ds`   | [`getrandom`][18]
| PS Vita            | `*-vita-*`         | [`getentropy`][19]
| QNX Neutrino       | `*‑nto-qnx*`       | [`/dev/urandom`][14] (identical to `/dev/random`)
| AIX                | `*-ibm-aix`        | [`/dev/urandom`][15]

Pull Requests that add support for new targets to `getrandom` are always welcome.

### Opt-in backends

`getrandom` also provides optional (opt-in) backends, which allow users to customize the source
of randomness based on their specific needs:

| Backend name      | Target               | Target Triple            | Implementation
| ----------------- | -------------------- | ------------------------ | --------------
| `linux_getrandom` | Linux, Android       | `*‑linux‑*`              | [`getrandom`][1] system call (without `/dev/urandom` fallback). Bumps minimum supported Linux kernel version to 3.17 and Android API level to 23 (Marshmallow).
<<<<<<< HEAD
| `linux_rustix`    | Linux, Android       | `*‑linux‑*`              | Same as `linux_getrandom`, but uses [`rustix`] instead of `libc`. Requires feature `rustix`.
=======
>>>>>>> 9fb4a9a2
| `rdrand`          | x86, x86-64          | `x86_64-*`, `i686-*`     | [`RDRAND`] instruction
| `rndr`            | AArch64              | `aarch64-*`              | [`RNDR`] register
| `esp_idf`         | ESP-IDF              | `*‑espidf`               | [`esp_fill_random`]. WARNING: can return low-quality entropy without proper hardware configuration!
| `wasm_js`         | Web Browser, Node.js | `wasm32‑unknown‑unknown`, `wasm32v1-none` | [`Crypto.getRandomValues`]. Requires feature `js`.
| `custom`          | All targets          | `*`                      | User-provided custom implementation (see [custom backend])

Opt-in backends can be enabled using the `getrandom_backend` configuration flag.
The flag can be set either by specifying the `rustflags` field in
[`.cargo/config.toml`] (note that it can be done on a per-target basis), or by using
the `RUSTFLAGS` environment variable:

```sh
RUSTFLAGS='--cfg getrandom_backend="linux_getrandom"' cargo build
```

Enabling an opt-in backend will replace the backend used by default. Doing this for
an incorrect target (e.g. using `linux_getrandom` while compiling for a Windows target)
will result in a compilation error. Be extremely careful while using opt-in backends,
as incorrect configuration may result in vulnerable applications or applications
that always panic.

Note that using an opt-in backend in a library (e.g. for tests or benchmarks)
WILL NOT have any effect on its downstream users.

[`.cargo/config.toml`]: https://doc.rust-lang.org/cargo/reference/config.html

### WebAssembly support

This crate fully supports the [WASI] and [Emscripten] targets. However,
the `wasm32-unknown-unknown` target (i.e. the target used by `wasm-pack`)
is not automatically supported since, from the target name alone, we cannot deduce
which JavaScript interface should be used (or if JavaScript is available at all).

Instead, *if the `js` feature is enabled*, this crate will assume
that you are building for an environment containing JavaScript, and will
call the appropriate Web Crypto methods [described above](#opt-in-backends) using
the [`wasm-bindgen`] toolchain (with or without using `getrandom_backend=wasm_js`).
Both web browser (main window and Web Workers)
and Node.js (v19 or later) environments are supported.

To enable the `wasm_js` backend, you can add the following lines to your
project's `.cargo/config.toml` file:
```toml
[dependencies]
getrandom = { version = "0.3", features = ["js"] }
```

### Custom backend

If this crate does not support your target out of the box or you have to use
a non-default entropy source, then you can provide a custom implementation.
You need to enable the custom backend as described in the [configuration flags]
section. Next, you need to define an `extern` function with the following
signature:

```rust
use getrandom::Error;

#[no_mangle]
unsafe extern "Rust" fn __getrandom_v03_custom(
    dest: *mut u8,
    len: usize,
) -> Result<(), Error> {
    todo!()
}
```

This function should, ideally, be defined in the root crate of your project,
e.g. in your `main.rs`. This function MUST be defined only once for your
project, i.e. upstream library crates SHOULD NOT define it outside of
tests and benchmarks. Improper configuration of this backend may result
in linking errors.

The function accepts a pointer to a buffer that should be filled with random
data and its length in bytes. Note that the buffer MAY be uninitialized.
On success, the function should return `Ok(())` and fully fill the input buffer;
otherwise, it should return an error value.

While wrapping functions which work with byte slices you should fully initialize
the buffer before passing it to the function:
```rust
use getrandom::Error;

fn my_entropy_source(buf: &mut [u8]) -> Result<(), getrandom::Error> {
    // ...
    Ok(())
}

#[no_mangle]
unsafe extern "Rust" fn __getrandom_v03_custom(
    dest: *mut u8,
    len: usize,
) -> Result<(), Error> {
    let buf = unsafe {
        // fill the buffer with zeros
        core::ptr::write_bytes(dest, 0, len);
        // create mutable byte slice
        core::slice::from_raw_parts_mut(dest, len)
    };
    my_entropy_source(buf)
}
```

If you are confident that `getrandom` is not used in your project, but
it gets pulled nevertheless by one of your dependencies, then you can
use the following custom backend, which always returns the "unsupported" error:
```rust
use getrandom::Error;

#[no_mangle]
unsafe extern "Rust" fn __getrandom_v03_custom(
    dest: *mut u8,
    len: usize,
) -> Result<(), Error> {
    Err(Error::UNSUPPORTED)
}
```

### Platform Support

This crate generally supports the same operating system and platform versions
that the Rust standard library does. Additional targets may be supported using
the opt-in custom backend.

This means that as Rust drops support for old versions of operating systems
(such as old Linux kernel versions, Android API levels, etc.) in stable releases,
`getrandom` may create new patch releases that remove support for
outdated platform versions.

### `/dev/urandom` fallback on Linux and Android

On Linux targets, the `/dev/urandom` fallback is present only if either `target_env`
is `musl`, or `target_arch` is one of the following: `aarch64`, `arm`, `powerpc`,
`powerpc64`, `s390x`, `x86`, `x86_64`. Other supported targets [require][platform-support]
kernel versions that support the `getrandom` system call, so the fallback is not needed.

On Android targets the fallback is present only for the following `target_arch`es:
`aarch64`, `arm`, `x86`, `x86_64`. Other `target_arch`es (e.g. RISC-V) require
sufficiently high API levels.

The fallback can be disabled by enabling the `linux_getrandom` opt-in backend.
Note that doing so will bump minimum supported Linux kernel version to 3.17
and Android API level to 23 (Marshmallow).

### Early boot

Sometimes, early in the boot process, the OS has not collected enough
entropy to securely seed its RNG. This is especially common on virtual
machines, where standard "random" events are hard to come by.

Some operating system interfaces always block until the RNG is securely
seeded. This can take anywhere from a few seconds to more than a minute.
A few (Linux, NetBSD and Solaris) offer a choice between blocking and
getting an error; in these cases, we always choose to block.

On Linux (when the `getrandom` system call is not available), reading from
`/dev/urandom` never blocks, even when the OS hasn't collected enough
entropy yet. To avoid returning low-entropy bytes, we first poll
`/dev/random` and only switch to `/dev/urandom` once this has succeeded.

On OpenBSD, this kind of entropy accounting isn't available, and on
NetBSD, blocking on it is discouraged. On these platforms, nonblocking
interfaces are used, even when reliable entropy may not be available.
On the platforms where it is used, the reliability of entropy accounting
itself isn't free from controversy. This library provides randomness
sourced according to the platform's best practices, but each platform has
its own limits on the grade of randomness it can promise in environments
with few sources of entropy.

## Error handling

We always prioritize failure over returning known insecure "random" bytes.
Generally, on supported platforms, failure is highly unlikely, though not
impossible. If an error does occur, it is likely that it will occur
on every call to `getrandom`. Therefore, after the first successful call,
one can be reasonably confident that no errors will occur.

## Panic handling

We strive to eliminate all potential panics from our backend implementations.
In other words, when compiled with optimizations enabled, the generated
binary code for `getrandom` functions should not contain any panic branches.
Even if the platform misbehaves and returns an unexpected result,
our code should correctly handle it and return an error, e.g.
[`Error::UNEXPECTED`].

## Sanitizer support

If your code uses [`fill_uninit`] and you enable
[MemorySanitizer](https://doc.rust-lang.org/beta/unstable-book/compiler-flags/sanitizer.html#memorysanitizer)
(i.e. `-Zsanitizer=memory`), we will automatically handle unpoisoning
of the destination buffer filled by `fill_uninit`.

You can run sanitizer tests for your crate dependent on `getrandom` like this:
```sh
RUSTFLAGS="-Zsanitizer=memory" cargo test -Zbuild-std --target=x86_64-unknown-linux-gnu
```

## Minimum Supported Rust Version

This crate requires Rust 1.63 or later.

## License

The `getrandom` library is distributed under either of

 * [Apache License, Version 2.0][LICENSE-APACHE]
 * [MIT license][LICENSE-MIT]

at your option.

### Contribution

Unless you explicitly state otherwise, any contribution intentionally submitted
for inclusion in the work by you, as defined in the Apache-2.0 license, shall be
dual licensed as above, without any additional terms or conditions.

[//]: # (badges)

[GitHub Actions]: https://github.com/rust-random/getrandom/actions?query=workflow:Tests+branch:master
[Build Status]: https://github.com/rust-random/getrandom/actions/workflows/tests.yml/badge.svg?branch=master
[crates.io]: https://crates.io/crates/getrandom
[Crate]: https://img.shields.io/crates/v/getrandom
[docs.rs]: https://docs.rs/getrandom
[Documentation]: https://docs.rs/getrandom/badge.svg
[deps.rs]: https://deps.rs/repo/github/rust-random/getrandom
[Dependency Status]: https://deps.rs/repo/github/rust-random/getrandom/status.svg
[Downloads]: https://img.shields.io/crates/d/getrandom
[License]: https://img.shields.io/crates/l/getrandom

[//]: # (supported targets)

[1]: https://manned.org/getrandom.2
[2]: https://manned.org/urandom.4
[3]: https://www.unix.com/man-page/mojave/2/getentropy/
[4]: https://www.unix.com/man-page/mojave/4/urandom/
[5]: https://www.freebsd.org/cgi/man.cgi?query=getrandom&manpath=FreeBSD+12.0-stable
[7]: https://man.openbsd.org/getentropy.2
[8]: https://man.netbsd.org/sysctl.7
[9]: https://leaf.dragonflybsd.org/cgi/web-man?command=getrandom
[11]: https://docs.oracle.com/cd/E88353_01/html/E37841/getrandom-2.html
[12]: https://illumos.org/man/2/getrandom
[13]: https://github.com/emscripten-core/emscripten/pull/12240
[14]: https://www.qnx.com/developers/docs/7.1/index.html#com.qnx.doc.neutrino.utilities/topic/r/random.html
[15]: https://www.ibm.com/docs/en/aix/7.3?topic=files-random-urandom-devices
[16]: https://man.netbsd.org/getrandom.2
[17]: https://www.gnu.org/software/libc/manual/html_mono/libc.html#index-getrandom
[18]: https://github.com/rust3ds/shim-3ds/commit/b01d2568836dea2a65d05d662f8e5f805c64389d
[19]: https://github.com/vitasdk/newlib/blob/2d869fe47aaf02b8e52d04e9a2b79d5b210fd016/newlib/libc/sys/vita/getentropy.c

[`ProcessPrng`]: https://learn.microsoft.com/en-us/windows/win32/seccng/processprng
[`RtlGenRandom`]: https://learn.microsoft.com/en-us/windows/win32/api/ntsecapi/nf-ntsecapi-rtlgenrandom
[`Crypto.getRandomValues`]: https://www.w3.org/TR/WebCryptoAPI/#Crypto-method-getRandomValues
[`RDRAND`]: https://software.intel.com/en-us/articles/intel-digital-random-number-generator-drng-software-implementation-guide
[`RNDR`]: https://developer.arm.com/documentation/ddi0601/2024-06/AArch64-Registers/RNDR--Random-Number
[`CCRandomGenerateBytes`]: https://opensource.apple.com/source/CommonCrypto/CommonCrypto-60074/include/CommonRandom.h.auto.html
[`cprng_draw`]: https://fuchsia.dev/fuchsia-src/zircon/syscalls/cprng_draw
[`esp_fill_random`]: https://docs.espressif.com/projects/esp-idf/en/latest/esp32/api-reference/system/random.html#_CPPv415esp_fill_randomPv6size_t
[`random_get`]: https://github.com/WebAssembly/WASI/blob/snapshot-01/phases/snapshot/docs.md#-random_getbuf-pointeru8-buf_len-size---errno
[`get-random-u64`]: https://github.com/WebAssembly/WASI/blob/v0.2.1/wasip2/random/random.wit#L23-L28
[configuration flags]: #configuration-flags
[custom backend]: #custom-backend
[`wasm-bindgen`]: https://github.com/rustwasm/wasm-bindgen
[`module`]: https://rustwasm.github.io/wasm-bindgen/reference/attributes/on-js-imports/module.html
[`sys_read_entropy`]: https://github.com/hermit-os/kernel/blob/315f58ff5efc81d9bf0618af85a59963ff55f8b1/src/syscalls/entropy.rs#L47-L55
[platform-support]: https://doc.rust-lang.org/stable/rustc/platform-support.html
[WASI]: https://github.com/CraneStation/wasi
[Emscripten]: https://www.hellorust.com/setup/emscripten/

[//]: # (licenses)

[LICENSE-APACHE]: https://github.com/rust-random/getrandom/blob/master/LICENSE-APACHE
[LICENSE-MIT]: https://github.com/rust-random/getrandom/blob/master/LICENSE-MIT

[`Error::UNEXPECTED`]: https://docs.rs/getrandom/latest/getrandom/struct.Error.html#associatedconstant.UNEXPECTED
[`fill_uninit`]: https://docs.rs/getrandom/latest/getrandom/fn.fill_uninit.html<|MERGE_RESOLUTION|>--- conflicted
+++ resolved
@@ -79,10 +79,6 @@
 | Backend name      | Target               | Target Triple            | Implementation
 | ----------------- | -------------------- | ------------------------ | --------------
 | `linux_getrandom` | Linux, Android       | `*‑linux‑*`              | [`getrandom`][1] system call (without `/dev/urandom` fallback). Bumps minimum supported Linux kernel version to 3.17 and Android API level to 23 (Marshmallow).
-<<<<<<< HEAD
-| `linux_rustix`    | Linux, Android       | `*‑linux‑*`              | Same as `linux_getrandom`, but uses [`rustix`] instead of `libc`. Requires feature `rustix`.
-=======
->>>>>>> 9fb4a9a2
 | `rdrand`          | x86, x86-64          | `x86_64-*`, `i686-*`     | [`RDRAND`] instruction
 | `rndr`            | AArch64              | `aarch64-*`              | [`RNDR`] register
 | `esp_idf`         | ESP-IDF              | `*‑espidf`               | [`esp_fill_random`]. WARNING: can return low-quality entropy without proper hardware configuration!
