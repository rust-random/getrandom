[package]
name = "getrandom"
version = "0.1.6"
edition = "2018"
authors = ["The Rand Project Developers"]
license = "MIT OR Apache-2.0"
description = "A small cross-platform library for retrieving random data from system source"
documentation = "https://docs.rs/getrandom"
repository = "https://github.com/rust-random/getrandom"
categories = ["os", "no-std"]
exclude = ["utils/*", ".*", "appveyor.yml"]

[badges]
travis-ci = { repository = "rust-random/getrandom" }
appveyor = { repository = "rust-random/getrandom" }

[workspace]
members = ["tests/wasm_bindgen"]

[dependencies]
log = { version = "0.4", optional = true }
cfg-if = "0.1"

<<<<<<< HEAD
[target.'cfg(any(unix, target_os = "redox"))'.dependencies]
libc = "0.2.54"
=======
[target.'cfg(any(unix, target_os = "redox", target_os = "wasi"))'.dependencies]
libc = "0.2.60"
>>>>>>> 00c3cff1

[target.'cfg(any(target_os = "wasi"))'.dependencies]
wasi = "0.5"

[target.wasm32-unknown-unknown.dependencies]
wasm-bindgen = { version = "0.2.29", optional = true }
stdweb = { version = "0.4.9", optional = true }

[features]
std = []<|MERGE_RESOLUTION|>--- conflicted
+++ resolved
@@ -21,13 +21,8 @@
 log = { version = "0.4", optional = true }
 cfg-if = "0.1"
 
-<<<<<<< HEAD
 [target.'cfg(any(unix, target_os = "redox"))'.dependencies]
-libc = "0.2.54"
-=======
-[target.'cfg(any(unix, target_os = "redox", target_os = "wasi"))'.dependencies]
 libc = "0.2.60"
->>>>>>> 00c3cff1
 
 [target.'cfg(any(target_os = "wasi"))'.dependencies]
 wasi = "0.5"
