--- conflicted
+++ resolved
@@ -21,17 +21,12 @@
 log = { version = "0.4", optional = true }
 cfg-if = "0.1"
 
-<<<<<<< HEAD
-[target.'cfg(any(unix, target_os = "redox"))'.dependencies]
-libc = "0.2.60"
-=======
 # When built as part of libstd
 compiler_builtins = { version = "0.1", optional = true }
 core = { version = "1.0", optional = true, package = "rustc-std-workspace-core" }
 
 [target.'cfg(any(unix, target_os = "redox", target_os = "wasi"))'.dependencies]
 libc = { version = "0.2.60", default-features = false }
->>>>>>> 98934cb4
 
 [target.'cfg(target_os = "wasi")'.dependencies]
 wasi = "0.5"
