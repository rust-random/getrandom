--- conflicted
+++ resolved
@@ -39,13 +39,6 @@
 [target.'cfg(all(any(target_os = "linux", target_os = "android"), not(any(target_env = "", getrandom_backend = "custom"))))'.dependencies]
 libc = { version = "0.2.154", default-features = false }
 
-<<<<<<< HEAD
-# linux_rustix
-[target.'cfg(all(any(target_os = "linux", target_os = "android")))'.dependencies]
-rustix = { version = "0.38.38", default-features = false, features = ["rand"], optional = true }
-
-=======
->>>>>>> 9fb4a9a2
 # apple-other
 [target.'cfg(any(target_os = "ios", target_os = "visionos", target_os = "watchos", target_os = "tvos"))'.dependencies]
 libc = { version = "0.2.154", default-features = false }
