--- conflicted
+++ resolved
@@ -30,13 +30,8 @@
 compiler_builtins = { version = "0.1", optional = true }
 core = { version = "1.0", optional = true, package = "rustc-std-workspace-core" }
 
-<<<<<<< HEAD
-# linux_android / linux_android_with_fallback
+# getrandom / linux_android_with_fallback
 [target.'cfg(all(any(target_os = "linux", target_os = "android"), not(any(getrandom_backend = "custom", getrandom_backend = "linux_raw", getrandom_backend = "rdrand", getrandom_backend = "rndr"))))'.dependencies]
-=======
-# getrandom / linux_android_with_fallback
-[target.'cfg(all(any(target_os = "linux", target_os = "android"), not(any(getrandom_backend = "custom", getrandom_backend = "rdrand", getrandom_backend = "rndr"))))'.dependencies]
->>>>>>> 074b15bc
 libc = { version = "0.2.154", default-features = false }
 
 # apple-other
