[package]
name = "getrandom"
version = "0.3.0-rc.0"
edition = "2021"
rust-version = "1.63" # Sync tests.yml and README.md.
authors = ["The Rand Project Developers"]
license = "MIT OR Apache-2.0"
description = "A small cross-platform library for retrieving random data from system source"
documentation = "https://docs.rs/getrandom"
repository = "https://github.com/rust-random/getrandom"
categories = ["os", "no-std"]
exclude = [".*"]

[features]
# Implement std::error::Error for getrandom::Error and
# use std to retrieve OS error descriptions
std = []
# Unstable feature to support being a libstd dependency
rustc-dep-of-std = ["dep:compiler_builtins", "dep:core"]

# Optional backend: wasm_js
# This flag enables the backend and uses it by default on wasm32 with unknown OS.
# The backend may still be overridden by setting getrandom_backend.
js = ["dep:wasm-bindgen", "dep:js-sys"]

[dependencies]
cfg-if = "1"

# When built as part of libstd
compiler_builtins = { version = "0.1", optional = true }
core = { version = "1.0", optional = true, package = "rustc-std-workspace-core" }

# linux_android / linux_android_with_fallback
[target.'cfg(all(any(target_os = "linux", target_os = "android"), not(any(target_env = "", getrandom_backend = "custom"))))'.dependencies]
libc = { version = "0.2.154", default-features = false }

# apple-other
[target.'cfg(any(target_os = "ios", target_os = "visionos", target_os = "watchos", target_os = "tvos"))'.dependencies]
libc = { version = "0.2.154", default-features = false }

# getentropy
[target.'cfg(any(target_os = "macos", target_os = "openbsd", target_os = "vita", target_os = "emscripten"))'.dependencies]
libc = { version = "0.2.154", default-features = false }

# getrandom
[target.'cfg(any(target_os = "dragonfly", target_os = "freebsd", target_os = "hurd", target_os = "illumos", all(target_os = "horizon", target_arch = "arm")))'.dependencies]
libc = { version = "0.2.154", default-features = false }

# netbsd
[target.'cfg(target_os = "netbsd")'.dependencies]
libc = { version = "0.2.154", default-features = false }

# solaris
[target.'cfg(target_os = "solaris")'.dependencies]
libc = { version = "0.2.154", default-features = false }

# use_file
[target.'cfg(any(target_os = "haiku", target_os = "redox", target_os = "nto", target_os = "aix"))'.dependencies]
libc = { version = "0.2.154", default-features = false }

# vxworks
[target.'cfg(target_os = "vxworks")'.dependencies]
libc = { version = "0.2.154", default-features = false }

# wasi (0.2 only)
[target.'cfg(all(target_arch = "wasm32", target_os = "wasi", target_env = "p2"))'.dependencies]
wasi = { version = "0.13", default-features = false }

# windows7
[target.'cfg(all(windows, not(target_vendor = "win7")))'.dependencies]
windows-targets = "0.52"

# wasm_js
<<<<<<< HEAD
[target.'cfg(all(target_arch = "wasm32", any(target_os = "unknown", target_os = "none")))'.dependencies]
wasm-bindgen = { version = "0.2.98", default-features = false, optional = true }
[target.'cfg(all(target_arch = "wasm32", any(target_os = "unknown", target_os = "none"), target_feature = "atomics"))'.dependencies]
js-sys = { version = "0.3.75", default-features = false, optional = true }
[target.'cfg(all(target_arch = "wasm32", any(target_os = "unknown", target_os = "none")))'.dev-dependencies]
=======
[target.'cfg(all(getrandom_backend = "wasm_js", target_arch = "wasm32", any(target_os = "unknown", target_os = "none")))'.dependencies]
wasm-bindgen = { version = "0.2.98", default-features = false }
[target.'cfg(all(getrandom_backend = "wasm_js", target_arch = "wasm32", any(target_os = "unknown", target_os = "none"), target_feature = "atomics"))'.dependencies]
js-sys = { version = "0.3.77", default-features = false }
[target.'cfg(all(getrandom_backend = "wasm_js", target_arch = "wasm32", any(target_os = "unknown", target_os = "none")))'.dev-dependencies]
>>>>>>> 6be40128
wasm-bindgen-test = "0.3"

[lints.rust.unexpected_cfgs]
level = "warn"
check-cfg = [
  'cfg(getrandom_backend, values("custom", "rdrand", "rndr", "linux_getrandom", "wasm_js"))',
  'cfg(getrandom_msan)',
  'cfg(getrandom_test_linux_fallback)',
  'cfg(getrandom_test_netbsd_fallback)',
]

[package.metadata.docs.rs]
features = ["std"]

# workaround for https://github.com/cross-rs/cross/issues/1345
[package.metadata.cross.target.x86_64-unknown-netbsd]
pre-build = [
  "mkdir -p /tmp/netbsd",
  "curl -fO https://cdn.netbsd.org/pub/NetBSD/NetBSD-9.3/amd64/binary/sets/base.tar.xz",
  "tar -C /tmp/netbsd -xJf base.tar.xz",
  "cp /tmp/netbsd/usr/lib/libexecinfo.so /usr/local/x86_64-unknown-netbsd/lib",
  "rm base.tar.xz",
  "rm -rf /tmp/netbsd",
]<|MERGE_RESOLUTION|>--- conflicted
+++ resolved
@@ -71,19 +71,11 @@
 windows-targets = "0.52"
 
 # wasm_js
-<<<<<<< HEAD
 [target.'cfg(all(target_arch = "wasm32", any(target_os = "unknown", target_os = "none")))'.dependencies]
 wasm-bindgen = { version = "0.2.98", default-features = false, optional = true }
 [target.'cfg(all(target_arch = "wasm32", any(target_os = "unknown", target_os = "none"), target_feature = "atomics"))'.dependencies]
-js-sys = { version = "0.3.75", default-features = false, optional = true }
+js-sys = { version = "0.3.77", default-features = false, optional = true }
 [target.'cfg(all(target_arch = "wasm32", any(target_os = "unknown", target_os = "none")))'.dev-dependencies]
-=======
-[target.'cfg(all(getrandom_backend = "wasm_js", target_arch = "wasm32", any(target_os = "unknown", target_os = "none")))'.dependencies]
-wasm-bindgen = { version = "0.2.98", default-features = false }
-[target.'cfg(all(getrandom_backend = "wasm_js", target_arch = "wasm32", any(target_os = "unknown", target_os = "none"), target_feature = "atomics"))'.dependencies]
-js-sys = { version = "0.3.77", default-features = false }
-[target.'cfg(all(getrandom_backend = "wasm_js", target_arch = "wasm32", any(target_os = "unknown", target_os = "none")))'.dev-dependencies]
->>>>>>> 6be40128
 wasm-bindgen-test = "0.3"
 
 [lints.rust.unexpected_cfgs]
