[package]
name = "getrandom"
version = "0.1.8"
edition = "2018"
authors = ["The Rand Project Developers"]
license = "MIT OR Apache-2.0"
description = "A small cross-platform library for retrieving random data from system source"
documentation = "https://docs.rs/getrandom"
repository = "https://github.com/rust-random/getrandom"
categories = ["os", "no-std"]
exclude = ["utils/*", ".*", "appveyor.yml"]

[badges]
travis-ci = { repository = "rust-random/getrandom" }
appveyor = { repository = "rust-random/getrandom" }

[workspace]
members = ["tests/wasm_bindgen"]

[dependencies]
log = { version = "0.4", optional = true }
cfg-if = "0.1"

# When built as part of libstd
compiler_builtins = { version = "0.1", optional = true }
core = { version = "1.0", optional = true, package = "rustc-std-workspace-core" }

[target.'cfg(any(unix, target_os = "redox", target_os = "wasi"))'.dependencies]
libc = { version = "0.2.60", default-features = false }

[target.wasm32-unknown-unknown.dependencies]
wasm-bindgen = { version = "0.2.29", optional = true }
stdweb = { version = "0.4.18", optional = true }

[features]
std = []
<<<<<<< HEAD
# enables dummy implementation for unsupported targets
dummy = []
=======
# Unstable feature to support being a libstd dependancy
rustc-dep-of-std = ["compiler_builtins", "core"]
>>>>>>> 98934cb4
<|MERGE_RESOLUTION|>--- conflicted
+++ resolved
@@ -34,10 +34,7 @@
 
 [features]
 std = []
-<<<<<<< HEAD
 # enables dummy implementation for unsupported targets
 dummy = []
-=======
 # Unstable feature to support being a libstd dependancy
-rustc-dep-of-std = ["compiler_builtins", "core"]
->>>>>>> 98934cb4
+rustc-dep-of-std = ["compiler_builtins", "core"]